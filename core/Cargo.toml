[package]
name = "ink_core"
version = "2.0.0"
authors = ["Parity Technologies <admin@parity.io>"]
edition = "2018"

license = "APACHE-2.0"
readme = "README.md"
repository = "https://github.com/paritytech/ink"
documentation = "https://substrate.dev/substrate-contracts-workshop/#/"
homepage = "https://www.parity.io/"
description = "[ink!] Rust based eDSL for writing smart contracts for Substrate"
keywords = ["wasm", "parity", "webassembly", "blockchain", "edsl"]
categories = ["no-std", "embedded"]
include = ["Cargo.toml", "src/**/*.rs", "README.md", "LICENSE"]

[dependencies]
ink_abi = { version = "2.0.0", path = "../abi/", default-features = false, features = ["derive"], optional = true }
ink_alloc = { version = "2.0.0", path = "../alloc/", default-features = false }
ink_primitives = { version = "2.0.0", path = "../primitives/", default-features = false }
ink_core_derive = { version = "2.0.0", path = "derive", default-features = false }
ink_prelude = { version = "2.0.0", path = "../prelude/", default-features = false }

scale = { package = "parity-scale-codec", version = "1.2", default-features = false, features = ["derive", "full"] }
<<<<<<< HEAD
scale-info = { git = "https://github.com/paritytech/scale-info.git", branch = "aj-merge-type", default-features = false, features = ["derive"], optional = true }
=======
>>>>>>> 598200f8
derive_more = { version = "0.99", default-features = false, features = ["from", "display"] }
smallvec = { version = "1.2", default-features = false, features = ["union"] }
cfg-if = "0.1"
num-traits = { version = "0.2", default-features = false, features = ["i128"] }

# Only used in the off-chain environment.
#
# Sadly couldn't be marked as dev-dependency.
# Never use this crate outside of the off-chain environment!
rand = { version = "0.7", default-features = false, features = ["alloc"], optional = true }

[dependencies.type-metadata]
git = "https://github.com/type-metadata/type-metadata.git"
rev = "02eae9f35c40c943b56af5b60616219f2b72b47d"
default-features = false
features = ["derive"]
optional = true

[dev-dependencies]
itertools = "0.9"

[features]
default = ["std"]
std = [
    "ink_abi/std",
    "ink_alloc/std",
    "ink_prelude/std",
    "ink_primitives/std",
    "scale/std",
    "scale-info/std",
    "rand",
    "rand/std",
    "num-traits/std",
]
ink-generate-abi = [
    "ink_abi",
    "scale-info",
    "std",
]<|MERGE_RESOLUTION|>--- conflicted
+++ resolved
@@ -22,10 +22,6 @@
 ink_prelude = { version = "2.0.0", path = "../prelude/", default-features = false }
 
 scale = { package = "parity-scale-codec", version = "1.2", default-features = false, features = ["derive", "full"] }
-<<<<<<< HEAD
-scale-info = { git = "https://github.com/paritytech/scale-info.git", branch = "aj-merge-type", default-features = false, features = ["derive"], optional = true }
-=======
->>>>>>> 598200f8
 derive_more = { version = "0.99", default-features = false, features = ["from", "display"] }
 smallvec = { version = "1.2", default-features = false, features = ["union"] }
 cfg-if = "0.1"
@@ -37,9 +33,9 @@
 # Never use this crate outside of the off-chain environment!
 rand = { version = "0.7", default-features = false, features = ["alloc"], optional = true }
 
-[dependencies.type-metadata]
-git = "https://github.com/type-metadata/type-metadata.git"
-rev = "02eae9f35c40c943b56af5b60616219f2b72b47d"
+[dependencies.scale-info]
+git = "https://github.com/paritytech/scale-info.git"
+branch = "aj-merge-type"
 default-features = false
 features = ["derive"]
 optional = true
