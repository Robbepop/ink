// Copyright 2019-2020 Parity Technologies (UK) Ltd.
//
// Licensed under the Apache License, Version 2.0 (the "License");
// you may not use this file except in compliance with the License.
// You may obtain a copy of the License at
//
//     http://www.apache.org/licenses/LICENSE-2.0
//
// Unless required by applicable law or agreed to in writing, software
// distributed under the License is distributed on an "AS IS" BASIS,
// WITHOUT WARRANTIES OR CONDITIONS OF ANY KIND, either express or implied.
// See the License for the specific language governing permissions and
// limitations under the License.

//! External C API to communicate with substrate contracts runtime module.
//!
//! Refer to substrate SRML contract module for more documentation.

use crate::env::{
    EnvError,
    Result,
};
use ink_primitives::Key;

/// Returned by the host environment if a contract call trapped.
const TRAP_RETURN_CODE: u32 = 0x0100;

mod sys {
    extern "C" {
        pub fn ext_instantiate(
            init_code_ptr: u32,
            init_code_len: u32,
            gas: u64,
            value_ptr: u32,
            value_len: u32,
            input_data_ptr: u32,
            input_data_len: u32,
        ) -> u32;

        pub fn ext_call(
            callee_ptr: u32,
            callee_len: u32,
            gas: u64,
            value_ptr: u32,
            value_len: u32,
            input_data_ptr: u32,
            input_data_len: u32,
        ) -> u32;

        pub fn ext_deposit_event(
            topics_ptr: u32,
            topics_len: u32,
            data_ptr: u32,
            data_len: u32,
        );

<<<<<<< HEAD
        pub fn ext_set_storage(
            key_ptr: u32,
            value_non_null: u32,
            value_ptr: u32,
            value_len: u32,
        );

=======
        pub fn ext_set_storage(key_ptr: u32, value_ptr: u32, value_len: u32);
        pub fn ext_clear_storage(key_ptr: u32);
>>>>>>> efdc5a39
        pub fn ext_get_storage(key_ptr: u32) -> u32;

        pub fn ext_get_runtime_storage(key_ptr: u32, key_len: u32) -> u32;

        pub fn ext_restore_to(
            dest_ptr: u32,
            dest_len: u32,
            code_hash_ptr: u32,
            code_hash_len: u32,
            rent_allowance_ptr: u32,
            rent_allowance_len: u32,
            delta_ptr: u32,
            delta_count: u32,
        );

        pub fn ext_dispatch_call(call_ptr: u32, call_len: u32);

        pub fn ext_scratch_size() -> u32;
        pub fn ext_scratch_read(dst_ptr: u32, offset: u32, len: u32);
        pub fn ext_scratch_write(src_ptr: u32, len: u32);

        pub fn ext_caller();
        pub fn ext_block_number();
        pub fn ext_address();
        pub fn ext_balance();
        pub fn ext_gas_price();
        pub fn ext_gas_left();
        pub fn ext_value_transferred();
        pub fn ext_now();
        pub fn ext_rent_allowance();
        pub fn ext_minimum_balance();
        pub fn ext_tombstone_deposit();

        pub fn ext_set_rent_allowance(value_ptr: u32, value_len: u32);

        pub fn ext_random_seed(subject_ptr: u32, subject_len: u32);
        pub fn ext_println(str_ptr: u32, str_len: u32);
    }
}

pub fn create(
    code_hash: &[u8],
    gas_limit: u64,
    value: &[u8],
    create_data: &[u8],
) -> Result<()> {
    let ret_code = unsafe {
        sys::ext_instantiate(
            code_hash.as_ptr() as u32,
            code_hash.len() as u32,
            gas_limit,
            value.as_ptr() as u32,
            value.len() as u32,
            create_data.as_ptr() as u32,
            create_data.len() as u32,
        )
    };
    match ret_code {
        0 => Ok(()),
        c if c == TRAP_RETURN_CODE => Err(EnvError::ContractInstantiationTrapped),
        err if err <= 0xFF => Err(EnvError::ContractInstantiationFailState(err as u8)),
        _unknown => panic!("encountered unknown error code upon contract call"),
    }
}

pub fn call(callee: &[u8], gas_limit: u64, value: &[u8], call_data: &[u8]) -> Result<()> {
    let ret_code = unsafe {
        sys::ext_call(
            callee.as_ptr() as u32,
            callee.len() as u32,
            gas_limit,
            value.as_ptr() as u32,
            value.len() as u32,
            call_data.as_ptr() as u32,
            call_data.len() as u32,
        )
    };
    match ret_code {
        0 => Ok(()),
        c if c == TRAP_RETURN_CODE => Err(EnvError::ContractInstantiationTrapped),
        err if err <= 0xFF => Err(EnvError::ContractInstantiationFailState(err as u8)),
        _unknown => panic!("encountered unknown error code upon contract call"),
    }
}

pub fn deposit_event(topics: &[u8], data: &[u8]) {
    unsafe {
        sys::ext_deposit_event(
            topics.as_ptr() as u32,
            topics.len() as u32,
            data.as_ptr() as u32,
            data.len() as u32,
        )
    }
}

pub fn set_storage(key: &[u8], encoded_value: &[u8]) {
    unsafe {
        sys::ext_set_storage(
            key.as_ptr() as u32,
            encoded_value.as_ptr() as u32,
            encoded_value.len() as u32,
        )
    }
}

pub fn clear_storage(key: &[u8]) {
    unsafe { sys::ext_clear_storage(key.as_ptr() as u32) }
}

pub fn get_storage(key: &[u8]) -> Result<()> {
    let ret_code = unsafe { sys::ext_get_storage(key.as_ptr() as u32) };
    match ret_code {
        0 => Ok(()),
        1 => Err(EnvError::MissingContractStorageEntry),
        _unknown => panic!("encountered unexpected return code"),
    }
}

pub fn get_runtime_storage(runtime_key: &[u8]) -> Result<()> {
    let ret_code = unsafe {
        sys::ext_get_runtime_storage(
            runtime_key.as_ptr() as u32,
            runtime_key.len() as u32,
        )
    };
    match ret_code {
        0 => Ok(()),
        1 => Err(EnvError::MissingRuntimeStorageEntry),
        _unknown => panic!("encountered unsupported return code"),
    }
}

/// Restores a tombstone to the original smart contract.
///
/// # Params
///
/// - `account_id`: Encoded bytes of the `AccountId` of the to-be-restored contract.
/// - `code_hash`: Encoded code hash of the to-be-restored contract.
/// - `rent_allowance`: The encoded rent allowance of the restored contract
///                     upon successful restoration.
/// - `filtered_keys`: Storage keys that will be ignored for the tombstone hash
///                    match calculation that decide whether the original contract
///                    storage and the storage of the restorer contract is equal.
pub fn restore_to(
    account_id: &[u8],
    code_hash: &[u8],
    rent_allowance: &[u8],
    filtered_keys: &[Key],
) {
    unsafe {
        sys::ext_restore_to(
            account_id.as_ptr() as u32,
            account_id.len() as u32,
            code_hash.as_ptr() as u32,
            code_hash.len() as u32,
            rent_allowance.as_ptr() as u32,
            rent_allowance.len() as u32,
            filtered_keys.as_ptr() as u32,
            filtered_keys.len() as u32,
        )
    }
}

pub fn dispatch_call(call: &[u8]) {
    unsafe { sys::ext_dispatch_call(call.as_ptr() as u32, call.len() as u32) }
}

pub fn scratch_size() -> usize {
    (unsafe { sys::ext_scratch_size() }) as usize
}

pub fn scratch_read(dest: &mut [u8], offset: u32) {
    unsafe { sys::ext_scratch_read(dest.as_mut_ptr() as u32, offset, dest.len() as u32) }
}

pub fn scratch_write(src: &[u8]) {
    unsafe { sys::ext_scratch_write(src.as_ptr() as u32, src.len() as u32) }
}

macro_rules! impl_ext_wrapper_for {
    ( $( ($name:ident => $ext_name:ident), )* ) => {
        $(
            pub fn $name() {
                unsafe {
                    sys::$ext_name()
                }
            }
        )*
    }
}
impl_ext_wrapper_for! {
    (caller => ext_caller),
    (block_number => ext_block_number),
    (address => ext_address),
    (balance => ext_balance),
    (gas_price => ext_gas_price),
    (gas_left => ext_gas_left),
    (value_transferred => ext_value_transferred),
    (now => ext_now),
    (rent_allowance => ext_rent_allowance),
    (minimum_balance => ext_minimum_balance),
    (tombstone_deposit => ext_tombstone_deposit),
}

pub fn set_rent_allowance(value: &[u8]) {
    unsafe { sys::ext_set_rent_allowance(value.as_ptr() as u32, value.len() as u32) }
}

pub fn random_seed(subject: &[u8]) {
    unsafe { sys::ext_random_seed(subject.as_ptr() as u32, subject.len() as u32) }
}

pub fn println(content: &str) {
    let bytes = content.as_bytes();
    unsafe { sys::ext_println(bytes.as_ptr() as u32, bytes.len() as u32) }
}<|MERGE_RESOLUTION|>--- conflicted
+++ resolved
@@ -54,18 +54,8 @@
             data_len: u32,
         );
 
-<<<<<<< HEAD
-        pub fn ext_set_storage(
-            key_ptr: u32,
-            value_non_null: u32,
-            value_ptr: u32,
-            value_len: u32,
-        );
-
-=======
         pub fn ext_set_storage(key_ptr: u32, value_ptr: u32, value_len: u32);
         pub fn ext_clear_storage(key_ptr: u32);
->>>>>>> efdc5a39
         pub fn ext_get_storage(key_ptr: u32) -> u32;
 
         pub fn ext_get_runtime_storage(key_ptr: u32, key_len: u32) -> u32;
